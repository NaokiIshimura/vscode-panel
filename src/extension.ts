--- conflicted
+++ resolved
@@ -524,7 +524,6 @@
         }
     });
 
-<<<<<<< HEAD
     // フォルダを追加コマンドを登録
     const addFolderCommand = vscode.commands.registerCommand('fileList.addFolder', async (item?: FileItem) => {
         let targetPath: string;
@@ -563,10 +562,6 @@
                 vscode.window.showErrorMessage(`フォルダ ${folderName} は既に存在します`);
                 return;
             }
-=======
-
-    context.subscriptions.push(selectFolderCommand, refreshCommand, showInPanelCommand, openFolderCommand, goToParentCommand, setRelativePathCommand, openSettingsCommand, openGitFileCommand, showGitDiffCommand, refreshGitChangesCommand, createMemoCommand, createFolderCommand, renameCommand, deleteCommand);
->>>>>>> aa1e6673
 
             // フォルダを作成
             fs.mkdirSync(folderPath, { recursive: true });
@@ -1525,7 +1520,6 @@
     readonly onDidChangeTreeData: vscode.Event<FileItem | undefined | null | void> = this._onDidChangeTreeData.event;
     private treeView: vscode.TreeView<FileItem> | undefined;
     private itemCache: Map<string, FileItem> = new Map();  // パスをキーとしたFileItemのキャッシュ
-<<<<<<< HEAD
     private fileWatcher: vscode.FileSystemWatcher | undefined;
 
     constructor() {
@@ -1630,8 +1624,6 @@
                 }
             }
         }
-=======
->>>>>>> aa1e6673
 
         return this.itemCache.get(filePath);
     }
