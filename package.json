--- conflicted
+++ resolved
@@ -123,12 +123,8 @@
       "fileListView": [
         {
           "id": "workspaceSettings",
-<<<<<<< HEAD
           "name": "ワークスペース設定",
           "visibility": "collapsed"
-=======
-          "name": "ワークスペース設定"
->>>>>>> 4403e2a6
         },
         {
           "id": "workspaceExplorer",
@@ -167,11 +163,7 @@
         {
           "command": "fileList.refresh",
           "when": "view == fileListExplorer",
-<<<<<<< HEAD
           "group": "navigation@2"
-=======
-          "group": "navigation"
->>>>>>> 4403e2a6
         },
         {
           "command": "fileList.goToParent",
@@ -179,27 +171,16 @@
           "group": "navigation@3"
         },
         {
-<<<<<<< HEAD
           "command": "fileList.selectFolder",
-=======
-          "command": "fileList.addFile",
->>>>>>> 4403e2a6
           "when": "view == fileListExplorer",
           "group": "navigation@4"
         },
 
         {
-<<<<<<< HEAD
           "command": "fileList.createMemo",
           "when": "view == fileListDetails",
           "group": "navigation@1"
-=======
-          "command": "fileList.addFolder",
-          "when": "view == fileListExplorer",
-          "group": "navigation"
->>>>>>> 4403e2a6
-        },
-
+        },
         {
           "command": "fileList.createFolder",
           "when": "view == fileListDetails",
@@ -270,7 +251,7 @@
         {
           "command": "fileList.copyRelativePath",
           "when": "view == fileListDetails",
-          "group": "1_navigation@1"
+          "group": "1_copy"
         }
       ]
     }
